import React, { useState, useEffect } from 'react';
import { View, Text, TextInput, TouchableOpacity, Image, StyleSheet, Alert, ScrollView } from 'react-native';
import { useDispatch } from 'react-redux';
import * as ImagePicker from 'expo-image-picker';
import { updateItem, Category, Container } from '../database/database';
import { useRefreshStore } from '../store/refreshStore';
import { QRCodeGenerator } from './QRCodeGenerator';

interface ItemEditFormProps {
    item: {
        id?: number;
        name: string;
        description?: string;
        purchasePrice: number;
        sellingPrice: number;
        status: 'available' | 'sold';
        photoUri?: string;
        containerId?: number | null;
        categoryId?: number;
        qrCode: string;
    };
    containers: Container[];
    categories: Category[];
    onSuccess?: () => void;
    onCancel?: () => void;
}

export const ItemEditForm: React.FC<ItemEditFormProps> = ({ item, containers, categories, onSuccess, onCancel }) => {
    const dispatch = useDispatch();
    const triggerRefresh = useRefreshStore(state => state.triggerRefresh);
    const [editedItem, setEditedItem] = useState({
        ...item,
        purchasePrice: item.purchasePrice?.toString() || '0',
        sellingPrice: item.sellingPrice?.toString() || '0',
    });

    const handleSave = async () => {
        try {
            if (!item.id) {
                Alert.alert('Erreur', 'ID de l\'article manquant');
                return;
            }

            // Validation des prix
            const purchasePrice = parseFloat(editedItem.purchasePrice);
            const sellingPrice = parseFloat(editedItem.sellingPrice);

            if (isNaN(purchasePrice) || isNaN(sellingPrice)) {
                Alert.alert('Erreur', 'Les prix doivent être des nombres valides');
                return;
            }

            // Mise à jour dans la base de données
            await updateItem(item.id, {
                ...editedItem,
                purchasePrice,
                sellingPrice,
            });

            // Mise à jour du store Redux
            dispatch({
                type: 'items/updateItem',
                payload: {
                    ...editedItem,
                    purchasePrice,
                    sellingPrice,
                    updatedAt: new Date().toISOString()
                }
            });

            triggerRefresh();
            if (onSuccess) onSuccess();
        } catch (error) {
            console.error('Erreur lors de la mise à jour:', error);
            Alert.alert('Erreur', 'Impossible de mettre à jour l\'article');
        }
    };

    const pickImage = async () => {
        const result = await ImagePicker.launchImageLibraryAsync({
            mediaTypes: ImagePicker.MediaTypeOptions.Images,
            allowsEditing: true,
            aspect: [4, 3],
            quality: 1,
        });

        if (!result.canceled && result.assets[0]) {
            setEditedItem(prev => ({ ...prev, photoUri: result.assets[0].uri }));
        }
    };

    return (
        <View style={styles.modalContainer}>
<<<<<<< HEAD
            <ScrollView style={styles.container}>
                <View style={styles.contentContainer}>
                    <TextInput
                        style={styles.input}
                        placeholder="Nom de l'article"
                        value={editedItem.name}
                        onChangeText={(text) => setEditedItem(prev => ({ ...prev, name: text }))}
                    />

                    <TextInput
                        style={[styles.input, styles.textArea]}
                        placeholder="Description de l'article"
                        value={editedItem.description}
                        onChangeText={(text) => setEditedItem(prev => ({ ...prev, description: text }))}
                        multiline
                        numberOfLines={4}
                    />

                    <View style={styles.priceContainer}>
                        <View style={styles.priceInputWrapper}>
                            <Text style={styles.priceLabel}>Prix d'achat (€)</Text>
                            <TextInput
                                style={[styles.input, styles.priceInput]}
                                placeholder="0.00"
                                value={editedItem.purchasePrice}
                                keyboardType="decimal-pad"
                                onChangeText={(text) => setEditedItem(prev => ({ ...prev, purchasePrice: text }))}
                            />
                        </View>
                        <View style={styles.priceInputWrapper}>
                            <Text style={styles.priceLabel}>Prix de vente (€)</Text>
                            <TextInput
                                style={[styles.input, styles.priceInput]}
                                placeholder="0.00"
                                value={editedItem.sellingPrice}
                                keyboardType="decimal-pad"
                                onChangeText={(text) => setEditedItem(prev => ({ ...prev, sellingPrice: text }))}
                            />
                        </View>
                    </View>
=======
            <View style={styles.container}>
                <ScrollView 
                    style={styles.scrollView}
                    showsVerticalScrollIndicator={true}
                    bounces={false}
                >
                    <View style={styles.contentContainer}>
                        <TextInput
                            style={styles.input}
                            placeholder="Nom de l'article"
                            value={editedItem.name}
                            onChangeText={(text) => setEditedItem(prev => ({ ...prev, name: text }))}
                        />

                        <TextInput
                            style={[styles.input, styles.textArea]}
                            placeholder="Description de l'article"
                            value={editedItem.description}
                            onChangeText={(text) => setEditedItem(prev => ({ ...prev, description: text }))}
                            multiline
                            numberOfLines={4}
                        />
>>>>>>> 3307b815

                        <View style={styles.priceContainer}>
                            <TextInput
                                style={[styles.input, styles.priceInput]}
                                placeholder="Prix d'achat"
                                value={editedItem.purchasePrice}
                                keyboardType="numeric"
                                onChangeText={(text) => setEditedItem(prev => ({ ...prev, purchasePrice: text }))}
                            />
                            <TextInput
                                style={[styles.input, styles.priceInput]}
                                placeholder="Prix de vente"
                                value={editedItem.sellingPrice}
                                keyboardType="numeric"
                                onChangeText={(text) => setEditedItem(prev => ({ ...prev, sellingPrice: text }))}
                            />
                        </View>

                        <TouchableOpacity style={styles.imageButton} onPress={pickImage}>
                            {editedItem.photoUri ? (
                                <Image source={{ uri: editedItem.photoUri }} style={styles.image} />
                            ) : (
                                <Text>Sélectionner une image</Text>
                            )}
                        </TouchableOpacity>

                        <Text style={styles.label}>Container</Text>
                        <View style={styles.optionsContainer}>
                            {containers.map((container) => (
                                <TouchableOpacity
                                    key={container.id}
                                    style={[
                                        styles.option,
                                        editedItem.containerId === container.id && styles.optionSelected
                                    ]}
                                    onPress={() => setEditedItem(prev => ({ 
                                        ...prev, 
                                        containerId: container.id ?? prev.containerId 
                                    }))}
                                >
                                    <Text>{container.name}</Text>
                                </TouchableOpacity>
                            ))}
                        </View>

                        <Text style={styles.label}>Catégorie</Text>
                        <View style={styles.optionsContainer}>
                            {categories.map((category) => (
                                <TouchableOpacity
                                    key={category.id}
                                    style={[
                                        styles.option,
                                        editedItem.categoryId === category.id && styles.optionSelected
                                    ]}
                                    onPress={() => setEditedItem(prev => ({
                                        ...prev,
                                        categoryId: category.id ?? prev.categoryId
                                    }))}
                                >
                                    <Text>{category.name}</Text>
                                </TouchableOpacity>
                            ))}
                        </View>

                        <View style={styles.qrCodeContainer}>
                            <Text style={styles.label}>QR Code</Text>
                            <QRCodeGenerator value={editedItem.qrCode} size={150} />
                        </View>

                        <View style={styles.buttonContainer}>
                            <TouchableOpacity style={styles.cancelButton} onPress={onCancel}>
                                <Text style={styles.buttonText}>Annuler</Text>
                            </TouchableOpacity>
                            <TouchableOpacity style={styles.saveButton} onPress={handleSave}>
                                <Text style={styles.buttonText}>Mettre à jour</Text>
                            </TouchableOpacity>
                        </View>
                    </View>
                </ScrollView>
            </View>
        </View>
    );
};

const styles = StyleSheet.create({
    modalContainer: {
        flex: 1,
        justifyContent: 'center',
        alignItems: 'center',
        backgroundColor: 'rgba(0, 0, 0, 0.5)',
        padding: 16,
    },
    container: {
        maxHeight: '80%',
        width: '100%',
        backgroundColor: '#f5f5f5',
        borderRadius: 12,
    },
    scrollView: {
        flex: 1,
    },
    contentContainer: {
        padding: 16,
        paddingBottom: 32,
    },
    input: {
        backgroundColor: '#fff',
        borderRadius: 10,
        padding: 12,
        marginBottom: 16,
        fontSize: 16,
        shadowColor: '#000',
        shadowOffset: { width: 0, height: 1 },
        shadowOpacity: 0.1,
        shadowRadius: 3,
        elevation: 2,
    },
    textArea: {
        height: 120,
        textAlignVertical: 'top',
    },
    priceContainer: {
        flexDirection: 'column',
        gap: 12,
        marginBottom: 16,
        backgroundColor: '#fff',
        borderRadius: 10,
        padding: 12,
        shadowColor: '#000',
        shadowOffset: { width: 0, height: 1 },
        shadowOpacity: 0.1,
        shadowRadius: 3,
        elevation: 2,
    },
    priceInputWrapper: {
        flexDirection: 'row',
        alignItems: 'center',
        justifyContent: 'space-between',
        backgroundColor: '#f8f9fa',
        borderRadius: 8,
        padding: 10,
    },
    priceLabel: {
        fontSize: 14,
        fontWeight: '600',
        color: '#666',
        width: '40%',
    },
    priceInput: {
        flex: 1,
        backgroundColor: '#fff',
        borderRadius: 6,
        padding: 8,
        textAlign: 'right',
        fontSize: 16,
        color: '#007AFF',
        fontWeight: '600',
    },
    imageButton: {
        backgroundColor: '#fff',
        borderRadius: 12,
        height: 200,
        justifyContent: 'center',
        alignItems: 'center',
        marginBottom: 16,
        shadowColor: '#000',
        shadowOffset: { width: 0, height: 1 },
        shadowOpacity: 0.1,
        shadowRadius: 3,
        elevation: 2,
        overflow: 'hidden',
    },
    image: {
        width: '100%',
        height: '100%',
        resizeMode: 'cover',
    },
    label: {
        fontSize: 16,
        fontWeight: '600',
        marginBottom: 8,
        color: '#000',
    },
    optionsContainer: {
        flexDirection: 'row',
        flexWrap: 'wrap',
        gap: 8,
        marginBottom: 16,
    },
    option: {
        paddingVertical: 8,
        paddingHorizontal: 12,
        borderRadius: 16,
        backgroundColor: '#fff',
        shadowColor: '#000',
        shadowOffset: { width: 0, height: 1 },
        shadowOpacity: 0.1,
        shadowRadius: 2,
        elevation: 1,
    },
    optionSelected: {
        backgroundColor: '#007AFF',
    },
    optionText: {
        color: '#000',
        fontSize: 14,
    },
    optionTextSelected: {
        color: '#fff',
    },
    qrCodeContainer: {
        alignItems: 'center',
        backgroundColor: '#fff',
        padding: 16,
        borderRadius: 12,
        marginVertical: 16,
        shadowColor: '#000',
        shadowOffset: { width: 0, height: 1 },
        shadowOpacity: 0.1,
        shadowRadius: 3,
        elevation: 2,
    },
    buttonContainer: {
        flexDirection: 'row',
        gap: 12,
        marginTop: 16,
    },
    saveButton: {
        flex: 1,
        backgroundColor: '#007AFF',
        padding: 16,
        borderRadius: 12,
        alignItems: 'center',
    },
    cancelButton: {
        flex: 1,
        backgroundColor: '#FF3B30',
        padding: 16,
        borderRadius: 12,
        alignItems: 'center',
    },
    buttonText: {
        color: '#fff',
        fontSize: 16,
        fontWeight: '600',
    },
});<|MERGE_RESOLUTION|>--- conflicted
+++ resolved
@@ -91,7 +91,6 @@
 
     return (
         <View style={styles.modalContainer}>
-<<<<<<< HEAD
             <ScrollView style={styles.container}>
                 <View style={styles.contentContainer}>
                     <TextInput
@@ -132,30 +131,6 @@
                             />
                         </View>
                     </View>
-=======
-            <View style={styles.container}>
-                <ScrollView 
-                    style={styles.scrollView}
-                    showsVerticalScrollIndicator={true}
-                    bounces={false}
-                >
-                    <View style={styles.contentContainer}>
-                        <TextInput
-                            style={styles.input}
-                            placeholder="Nom de l'article"
-                            value={editedItem.name}
-                            onChangeText={(text) => setEditedItem(prev => ({ ...prev, name: text }))}
-                        />
-
-                        <TextInput
-                            style={[styles.input, styles.textArea]}
-                            placeholder="Description de l'article"
-                            value={editedItem.description}
-                            onChangeText={(text) => setEditedItem(prev => ({ ...prev, description: text }))}
-                            multiline
-                            numberOfLines={4}
-                        />
->>>>>>> 3307b815
 
                         <View style={styles.priceContainer}>
                             <TextInput
