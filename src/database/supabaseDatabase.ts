import { supabase } from './supabaseClient';
import type { DatabaseInterface } from './database';
import type { Item, ItemInput, ItemUpdate } from '../types/item';
import type { Category, CategoryInput, CategoryUpdate } from '../types/category';
import type { Container, ContainerInput, ContainerUpdate } from '../types/container';
import type { Location, LocationInput, LocationUpdate } from '../types/location';
<<<<<<< HEAD
import type { Source, SourceInput, SourceUpdate } from '../types/source';
=======
import type { ItemHistory } from '../types/itemHistory';
>>>>>>> 09844350
import { handleDatabaseError, handleValidationError } from '../utils/errorHandler';
import { PostgrestError } from '@supabase/supabase-js';

// Sélection optimisée des champs pour les listes
const ITEM_LIST_FIELDS = `
  id,
  name,
  description,
  status,
  selling_price,
  category_id,
  container_id,
  photo_storage_url,
  qr_code,
  created_at,
  updated_at,
  sold_at,
  purchase_price,
  source_id,
  is_consignment,
  consignor_name,
  consignment_split_percentage
`;

const ITEM_DETAIL_FIELDS = `
  id,
  name,
  description,
  purchase_price,
  selling_price,
  status,
  photo_storage_url,
  container_id,
  category_id,
  qr_code,
  created_at,
  updated_at,
  sold_at,
  source_id,
  is_consignment,
  consignor_name,
  consignment_split_percentage
`;

export class SupabaseDatabase implements DatabaseInterface {
  async getContainers(): Promise<Container[]> {
    try {
      const { data, error } = await supabase
        .from('containers')
        .select('*')
        .is('deleted', false);
      
      // Si erreur ou pas de données, retourner un tableau vide
      if (error || !data) {
        return [];
      }
      
      return data.map(container => ({
        id: container.id,
        name: container.name,
        description: container.description,
        number: container.number,
        qrCode: container.qr_code,
        createdAt: container.created_at,
        updatedAt: container.updated_at,
        deleted: container.deleted,
        userId: container.user_id
      }));
    } catch (error) {
      console.log('Erreur dans getContainers:', error);
      return [];
    }
  }

  async getCategories(): Promise<Category[]> {
    try {
      const { data, error } = await supabase
        .from('categories') 
        .select('*')
        .is('deleted', false);

      // Si erreur ou pas de données, retourner un tableau vide
      if (error || !data) {
        console.log('Aucune catégorie trouvée ou erreur:', error);
        return [];
      }
      
      return data.map(category => ({
        id: category.id,
        name: category.name,
        description: category.description,
        icon: category.icon,
        createdAt: category.created_at,
        updatedAt: category.updated_at
      }));
    } catch (error) {
      console.log('Erreur dans getCategories:', error);
      return [];
    }
  }

  async getItems(): Promise<Item[]> {
    try {
      
      const { data, error } = await supabase
        .from('items')
        .select(ITEM_LIST_FIELDS)
        .is('deleted', false)
        .order('created_at', { ascending: false });
      
      if (error) {
        console.log('Erreur lors de la récupération des items:', error);
        return [];
      }
      
      if (!data) {
        return [];
      }

      const mappedItems = data.map(item => ({
        id: item.id,
        name: item.name,
        description: item.description || '',
        purchasePrice: item.purchase_price,
        sellingPrice: item.selling_price,
        status: item.status,
        photo_storage_url: item.photo_storage_url,
        containerId: item.container_id,
        categoryId: item.category_id,
        qrCode: item.qr_code,
        createdAt: item.created_at,
        updatedAt: item.updated_at,
        soldAt: item.sold_at,
        sourceId: item.source_id,
        isConsignment: item.is_consignment || false,
        consignorName: item.consignor_name,
        consignmentSplitPercentage: item.consignment_split_percentage
      }));
      
      return mappedItems;
    } catch (error) {
      console.log('Erreur dans getItems:', error);
      return [];
    }
  }

  async updateItem(id: number, item: ItemUpdate): Promise<void> {
    const updateData: any = {};
    if (item.name !== undefined) updateData.name = item.name;
    if (item.description !== undefined) updateData.description = item.description;
    if (item.purchasePrice !== undefined) updateData.purchase_price = item.purchasePrice;
    if (item.sellingPrice !== undefined) updateData.selling_price = item.sellingPrice;
    if (item.status !== undefined) updateData.status = item.status;
    if (item.photo_storage_url !== undefined) updateData.photo_storage_url = item.photo_storage_url;
    if (item.containerId !== undefined) updateData.container_id = item.containerId;
    if (item.categoryId !== undefined) updateData.category_id = item.categoryId;
    if (item.qrCode !== undefined) updateData.qr_code = item.qrCode;
    if (item.soldAt !== undefined) updateData.sold_at = item.soldAt;
    updateData.updated_at = new Date().toISOString();

    const { error } = await supabase
      .from('items')
      .update(updateData)
      .eq('id', id);

    if (error) throw error;
  }

  async updateItemStatus(id: number, status: Item['status']): Promise<void> {
    const { error } = await supabase
      .from('items')
      .update({
        status,
        updated_at: new Date().toISOString()
      })
      .eq('id', id);

    if (error) throw error;
  }

  async addItem(item: ItemInput): Promise<number> {
    try {
      // Récupérer l'utilisateur actuel
      const { data: authData, error: userError } = await supabase.auth.getUser();
      if (userError) {
        console.error('Erreur lors de la récupération de l\'utilisateur:', userError);
        throw new Error('Erreur d\'authentification');
      }
      
      if (!authData?.user?.id) {
        console.error('Aucun utilisateur connecté');
        throw new Error('Utilisateur non connecté');
      }

      const userId = authData.user.id;
      console.log('ID de l\'utilisateur récupéré:', userId);

      // S'assurer que le QR code est au bon format
      if (!item.qrCode || !item.qrCode.startsWith('ART_')) {
        console.error('QR code invalide ou manquant, génération d\'un nouveau code');
        // Import la fonction generateItemQRCode
        const { generateItemQRCode } = await import('../utils/qrCodeGenerator');
        item.qrCode = generateItemQRCode();
      }

      // Préparer les données de l'item
      const itemData = {
        name: item.name,
        description: item.description || '',
        purchase_price: item.purchasePrice,
        selling_price: item.sellingPrice,
        status: item.status,
        photo_storage_url: item.photo_storage_url || null,
        container_id: item.containerId || null,
        category_id: item.categoryId || null,
        qr_code: item.qrCode,  // Utilisation explicite du code QR de l'objet item
        source_id: item.sourceId || null,
        is_consignment: item.isConsignment || false,
        consignor_name: item.consignorName || null,
        consignment_split_percentage: item.consignmentSplitPercentage || null,
        user_id: userId,
        deleted: false,
        created_at: new Date().toISOString(),
        updated_at: new Date().toISOString()
      };

      console.log('Données de l\'item à créer:', itemData);
      console.log('URL de la photo à sauvegarder:', item.photo_storage_url);
      console.log('QR code utilisé:', item.qrCode);

      // Insérer l'item dans la base de données
      const { data, error } = await supabase
        .from('items')
        .insert(itemData)
        .select('id')
        .single();

      if (error) {
        console.error('Erreur lors de la création de l\'item:', error);
        throw error;
      }

      if (!data) {
        throw new Error('Aucun ID retourné après la création de l\'item');
      }

      return data.id;
    } catch (error) {
      console.error('Erreur lors de la création de l\'item:', error);
      console.error('Erreur complète dans addItem:', error);
      throw error;
    }
  }

  async addContainer(container: ContainerInput): Promise<number> {
    try {
      if (!container.name) {
        handleValidationError('Le nom du container est requis');
      }

      // Récupérer l'utilisateur actuel
      const { data: { user }, error: userError } = await supabase.auth.getUser();
      if (userError) throw userError;
      if (!user) throw new Error('Utilisateur non connecté');

      // S'assurer que le QR code est au bon format
      if (!container.qrCode || !container.qrCode.startsWith('CONT_')) {
        console.error('QR code container invalide ou manquant, génération d\'un nouveau code');
        console.log('QR code reçu:', container.qrCode);
        // Import la fonction generateContainerQRCode
        const { generateContainerQRCode } = await import('../utils/qrCodeGenerator');
        container.qrCode = generateContainerQRCode();
        console.log('Nouveau QR code généré:', container.qrCode);
      } else {
        // Utiliser la validation appropriée
        const { isValidContainerQRCode } = await import('../utils/qrCodeGenerator');
        if (!isValidContainerQRCode(container.qrCode)) {
          console.error('QR code container format invalide, génération d\'un nouveau code');
          console.log('QR code invalide:', container.qrCode);
          const { generateContainerQRCode } = await import('../utils/qrCodeGenerator');
          container.qrCode = generateContainerQRCode();
          console.log('Nouveau QR code généré:', container.qrCode);
        }
      }
      
      const supabaseContainer = {
        name: container.name,
        description: container.description || '',
        number: container.number || null,
        qr_code: container.qrCode,
        user_id: user.id,
        deleted: false,
        created_at: new Date().toISOString(),
        updated_at: new Date().toISOString()
      };

      console.log('Données du container à créer:', supabaseContainer);
      console.log('QR code container utilisé:', container.qrCode);

      const { data, error } = await supabase
        .from('containers')
        .insert(supabaseContainer)
        .select()
        .single();
      
      if (error) {
        console.error('Erreur lors de la création du container:', error);
        throw error;
      }

      if (!data) {
        throw new Error('Aucune donnée retournée après la création du container');
      }

      return data.id;
    } catch (error) {
      console.error('Erreur complète dans addContainer:', error);
      handleDatabaseError(error as PostgrestError);
      throw error;
    }
  }

  async addCategory(category: CategoryInput): Promise<number> {
    try {
      // Récupérer l'utilisateur actuel
      const { data: { user }, error: userError } = await supabase.auth.getUser();
      if (userError) throw userError;
      if (!user) throw new Error('Utilisateur non connecté');

      const { data, error } = await supabase
        .from('categories')
        .insert({
          ...category,
          user_id: user.id,
          created_at: new Date().toISOString(),
          updated_at: new Date().toISOString(),
          deleted: false
        })
        .select('id')
        .single();
      
      if (error) {
        console.error('Erreur Supabase:', error);
        throw error;
      }
      return data.id;
    } catch (error) {
      console.error('Erreur Supabase:', error);
      throw error;
    }
  }

  async resetDatabase(): Promise<void> {
    try {
      console.log('Début de la réinitialisation de la base de données...');
      const { error } = await supabase.rpc('reset_database');
      
      if (error) {
        console.error('Erreur lors de la réinitialisation Supabase:', error);
        throw error;
      }
      
      console.log('Base de données réinitialisée avec succès');
    } catch (error) {
      console.error('Erreur lors de la réinitialisation Supabase:', error);
      throw error;
    }
  }

  async getDatabase(): Promise<{ items: Item[], containers: Container[], categories: Category[], locations: Location[] }> {
    const [items, containers, categories, locations] = await Promise.all([
      this.getItems(),
      this.getContainers(),
      this.getCategories(),
      this.getLocations()
    ]);

    return { items, containers, categories, locations };
  }

  async validateQRCode(type: 'ITEM' | 'CONTAINER' | 'LOCATION', qrCode: string): Promise<boolean> {
    let tableName = '';
    let columnName = 'qr_code';
    
    switch (type) {
      case 'ITEM':
        tableName = 'items';
        break;
      case 'CONTAINER':
        tableName = 'containers';
        break;
      case 'LOCATION':
        tableName = 'locations';
        break;
    }
    
    const { data } = await supabase
      .from(tableName)
      .select('id')
      .eq(columnName, qrCode)
      .single();
    
    return !!data;
  }

  async getItemByQRCode(qrCode: string): Promise<Item | null> {
    try {
      const { data, error } = await supabase
        .from('items')
        .select(ITEM_DETAIL_FIELDS)
        .eq('qr_code', qrCode)
        .single();

      if (error) throw error;
      if (!data) return null;

      return {
        id: data.id,
        name: data.name,
        description: data.description,
        purchasePrice: data.purchase_price,
        sellingPrice: data.selling_price,
        status: data.status,
        photo_storage_url: data.photo_storage_url,
        containerId: data.container_id,
        categoryId: data.category_id,
        qrCode: data.qr_code,
        createdAt: data.created_at,
        updatedAt: data.updated_at,
        soldAt: data.sold_at,
        sourceId: data.source_id,
        isConsignment: data.is_consignment || false,
        consignorName: data.consignor_name,
        consignmentSplitPercentage: data.consignment_split_percentage
      };
    } catch (error) {
      handleDatabaseError(error as PostgrestError);
      return null;
    }
  }

  async getContainerByQRCode(qrCode: string): Promise<Container | null> {
    try {
      console.log('Recherche du container avec le QR code:', qrCode);

      // Vérifier que le QR code est au bon format
      if (!qrCode.startsWith('CONT_')) {
        console.warn('Format de QR code invalide:', qrCode);
        return null;
      }

      const { data, error } = await supabase
        .from('containers')
        .select('id, name, description, number, qr_code, created_at, updated_at, deleted, user_id')
        .eq('qr_code', qrCode)
        .is('deleted', false);

      if (error) {
        console.error('Erreur Supabase:', error);
        throw error;
      }
      
      console.log('Résultat de la requête:', data);
      
      if (!data || data.length === 0) {
        console.log('Aucun container trouvé pour le QR code:', qrCode);
        
        // Vérifier tous les containers pour déboguer
        const { data: allContainers } = await supabase
          .from('containers')
          .select('qr_code')
          .is('deleted', false);
        
        console.log('QR codes disponibles:', allContainers?.map(c => c.qr_code));
        
        return null;
      }

      const container = data[0];
      return {
        id: container.id,
        name: container.name,
        description: container.description,
        number: container.number,
        qrCode: container.qr_code,
        createdAt: container.created_at,
        updatedAt: container.updated_at,
        deleted: container.deleted,
        userId: container.user_id
      };
    } catch (error) {
      console.error('Erreur dans getContainerByQRCode:', error);
      throw error;
    }
  }

  async deleteContainer(containerId: number): Promise<void> {
    const { error: itemsError } = await supabase
      .from('items')
      .update({ containerId: null })
      .eq('containerId', containerId);

    if (itemsError) throw itemsError;

    const { error: containerError } = await supabase
      .from('containers')
      .delete()
      .eq('id', containerId);

    if (containerError) throw containerError;
  }

  async updateContainer(id: number, container: ContainerUpdate): Promise<void> {
    const { error } = await supabase
      .from('containers')
      .update(container)
      .eq('id', id);
    
    if (error) throw error;
  }

  async getCategory(id: number): Promise<Category | null> {
    const { data, error } = await supabase
      .from('categories')
      .select('*')
      .eq('id', id)
      .single();
    
    if (error) throw error;
    if (!data) return null;

    return {
      id: data.id,
      name: data.name,
      description: data.description,
      icon: data.icon,
      createdAt: data.created_at,
      updatedAt: data.updated_at
    };
  }

  async updateCategory(id: number, data: CategoryUpdate): Promise<void> {
    const updateData: any = {};
    if (data.name !== undefined) updateData.name = data.name;
    if (data.description !== undefined) updateData.description = data.description;
    if (data.icon !== undefined) updateData.icon = data.icon;
    updateData.updated_at = new Date().toISOString();

    const { error } = await supabase
      .from('categories')
      .update(updateData)
      .eq('id', id);

    if (error) {
      console.error('Erreur lors de la mise à jour de la catégorie:', error);
      throw error;
    }
  }

  async deleteCategory(id: number): Promise<void> {
    try {
      // Vérifier si la catégorie existe
      const { data: category, error: checkError } = await supabase
        .from('categories')
        .select('id')
        .eq('id', id)
        .single();

      if (checkError || !category) {
        throw new Error(`Catégorie avec l'ID ${id} n'existe pas`);
      }

      // Vérifier si la catégorie est utilisée par des éléments
      const { data: items, error: itemsError } = await supabase
        .from('items')
        .select('id')
        .eq('category_id', id)
        .is('deleted', false);

      if (itemsError) {
        throw new Error(`Erreur lors de la vérification des éléments liés: ${itemsError.message}`);
      }

      // Si des éléments utilisent cette catégorie, mettre à jour leur category_id à null
      if (items && items.length > 0) {
        const { error: updateItemsError } = await supabase
          .from('items')
          .update({ category_id: null })
          .eq('category_id', id);

        if (updateItemsError) {
          throw new Error(`Erreur lors de la mise à jour des éléments liés: ${updateItemsError.message}`);
        }
      }

      // Marquer la catégorie comme supprimée plutôt que de la supprimer complètement
      const { error: deleteError } = await supabase
        .from('categories')
        .update({ deleted: true, updated_at: new Date().toISOString() })
        .eq('id', id);

      if (deleteError) {
        throw new Error(`Erreur lors de la suppression de la catégorie: ${deleteError.message}`);
      }
    } catch (error) {
      console.error('Erreur dans deleteCategory:', error);
      throw error;
    }
  }

  async storePhotoUri(_uri: string): Promise<void> {
    // Pour Supabase, cette fonction n'est probablement pas nécessaire
    // car nous utilisons déjà photoService pour gérer les photos
    console.warn('storePhotoUri not needed in Supabase implementation');
  }

  async getPhotoUris(): Promise<string[]> {
    const { data, error } = await supabase
      .from('items')
      .select('image_url')
      .not('image_url', 'is', null);

    if (error) throw error;
    return data.map(item => item.image_url).filter(Boolean);
  }

  async removePhotoUri(uri: string): Promise<void> {
    const { error } = await supabase
      .from('items')
      .update({ image_url: null })
      .eq('image_url', uri);

    if (error) throw error;
  }

  async saveDatabase(data: {
    items: Array<Omit<Item, 'id' | 'createdAt' | 'updatedAt'>>;
    containers: Array<Omit<Container, 'id' | 'createdAt' | 'updatedAt'>>;
    categories: Array<Omit<Category, 'id' | 'createdAt' | 'updatedAt'>>;
  }): Promise<void> {
    const { error: itemsError } = await supabase.from('items').upsert(data.items);
    if (itemsError) throw itemsError;

    const { error: containersError } = await supabase.from('containers').upsert(data.containers);
    if (containersError) throw containersError;

    const { error: categoriesError } = await supabase.from('categories').upsert(data.categories);
    if (categoriesError) throw categoriesError;
  }

  async getItemOrContainerByQRCode(type: 'ITEM' | 'CONTAINER' | 'LOCATION', qrCode: string): Promise<boolean> {
    let tableName = '';
    
    switch (type) {
      case 'ITEM':
        tableName = 'items';
        break;
      case 'CONTAINER':
        tableName = 'containers';
        break;
      case 'LOCATION':
        tableName = 'locations';
        break;
    }
    
    const { data } = await supabase
      .from(tableName)
      .select('id')
      .eq('qr_code', qrCode)
      .single();
    
    return !!data;
  }

  async deleteItem(id: number): Promise<void> {
    const { error } = await supabase
      .from('items')
      .update({ deleted: true })
      .eq('id', id);

    if (error) throw error;
  }

  async getItem(id: number): Promise<Item | null> {
    try {
      const { data, error } = await supabase
        .from('items')
        .select(ITEM_DETAIL_FIELDS)
        .eq('id', id)
        .single();

      if (error) throw error;
      if (!data) return null;

      return {
        id: data.id,
        name: data.name,
        description: data.description,
        purchasePrice: data.purchase_price,
        sellingPrice: data.selling_price,
        status: data.status,
        photo_storage_url: data.photo_storage_url,
        containerId: data.container_id,
        categoryId: data.category_id,
        qrCode: data.qr_code,
        createdAt: data.created_at,
        updatedAt: data.updated_at,
        soldAt: data.sold_at,
        sourceId: data.source_id,
        isConsignment: data.is_consignment || false,
        consignorName: data.consignor_name,
        consignmentSplitPercentage: data.consignment_split_percentage
      };
    } catch (error) {
      handleDatabaseError(error as PostgrestError);
      return null;
    }
  }

  async searchItems(query: string): Promise<Item[]> {
    try {
      const { data, error } = await supabase
        .from('items')
        .select(ITEM_LIST_FIELDS)
        .is('deleted', false)
        .ilike('name', `%${query}%`)
        .limit(20);

      if (error) throw error;

      return (data || []).map(item => ({
        id: item.id,
        name: item.name,
        description: item.description || '',
        purchasePrice: item.purchase_price,
        sellingPrice: item.selling_price,
        status: item.status,
        photo_storage_url: item.photo_storage_url,
        containerId: item.container_id,
        categoryId: item.category_id,
        qrCode: item.qr_code,
        createdAt: item.created_at,
        updatedAt: item.updated_at,
        sourceId: item.source_id,
        isConsignment: item.is_consignment || false,
        consignorName: item.consignor_name,
        consignmentSplitPercentage: item.consignment_split_percentage
      }));
    } catch (error) {
      handleDatabaseError(error as PostgrestError);
      return [];
    }
  }

  // ===== LOCATIONS =====
  async getLocations(): Promise<Location[]> {
    try {
      const { data, error } = await supabase
        .from('locations')
        .select('*')
        .is('deleted', false)
        .order('created_at', { ascending: false });
      
      if (error) throw error;
      if (!data) return [];

      return data.map(location => ({
        id: location.id,
        name: location.name,
        address: location.address,
        description: location.description,
        qrCode: location.qr_code,
        createdAt: location.created_at,
        updatedAt: location.updated_at,
        deleted: location.deleted,
        userId: location.user_id
      }));
    } catch (error) {
      handleDatabaseError(error as PostgrestError);
      return [];
    }
  }

  async getLocationByQRCode(qrCode: string): Promise<Location | null> {
    try {
      const { data, error } = await supabase
        .from('locations')
        .select('*')
        .eq('qr_code', qrCode)
        .is('deleted', false)
        .single();
      
      if (error) {
        if (error.code === 'PGRST116') return null;
        throw error;
      }
      if (!data) return null;

      return {
        id: data.id,
        name: data.name,
        address: data.address,
        description: data.description,
        qrCode: data.qr_code,
        createdAt: data.created_at,
        updatedAt: data.updated_at,
        deleted: data.deleted,
        userId: data.user_id
      };
    } catch (error) {
      handleDatabaseError(error as PostgrestError);
      return null;
    }
  }

  async addLocation(location: LocationInput): Promise<number> {
    try {
      const { data: user } = await supabase.auth.getUser();
      if (!user.user) throw new Error('Utilisateur non authentifié');

      const { data, error } = await supabase
        .from('locations')
        .insert({
          name: location.name,
          address: location.address || null,
          description: location.description || null,
          qr_code: location.qrCode,
          user_id: user.user.id,
          created_at: new Date().toISOString(),
          updated_at: new Date().toISOString(),
          deleted: false
        })
        .select('*')
        .single();

      if (error) throw error;
      if (!data) throw new Error('Failed to create location');

      return data.id;
    } catch (error) {
      handleDatabaseError(error as PostgrestError);
      throw error;
    }
  }

  async updateLocation(id: number, location: Partial<LocationInput>): Promise<void> {
    try {
      const updateData: any = {
        updated_at: new Date().toISOString()
      };

      if (location.name !== undefined) updateData.name = location.name;
      if (location.address !== undefined) updateData.address = location.address;
      if (location.description !== undefined) updateData.description = location.description;

      const { error } = await supabase
        .from('locations')
        .update(updateData)
        .eq('id', id)
        .is('deleted', false);

      if (error) throw error;
    } catch (error) {
      handleDatabaseError(error as PostgrestError);
      throw error;
    }
  }

  async deleteLocation(id: number): Promise<void> {
    try {
      const { error } = await supabase
        .from('locations')
        .update({ 
          deleted: true,
          updated_at: new Date().toISOString() 
        })
        .eq('id', id);

      if (error) throw error;
    } catch (error) {
      handleDatabaseError(error as PostgrestError);
      throw error;
    }
  }

<<<<<<< HEAD
  // ===== SOURCES =====
  async getSources(): Promise<Source[]> {
    try {
      const { data, error } = await supabase
        .from('sources')
        .select('*')
        .order('created_at', { ascending: false });
      
      if (error) throw error;
      if (!data) return [];

      return data.map(source => ({
        id: source.id,
        name: source.name,
        type: source.type,
        city: source.city,
        createdAt: source.created_at,
        userId: source.user_id
=======
  async getItemHistory(itemId: number): Promise<ItemHistory[]> {
    try {
      const { data, error } = await supabase
        .from('item_history')
        .select('*')
        .eq('item_id', itemId)
        .order('created_at', { ascending: false });

      if (error) throw error;
      if (!data) return [];

      return data.map(history => ({
        id: history.id,
        itemId: history.item_id,
        userId: history.user_id,
        action: history.action,
        details: history.details,
        createdAt: history.created_at,
>>>>>>> 09844350
      }));
    } catch (error) {
      handleDatabaseError(error as PostgrestError);
      return [];
    }
  }

<<<<<<< HEAD
  async getSource(id: number): Promise<Source | null> {
    try {
      const { data, error } = await supabase
        .from('sources')
        .select('*')
        .eq('id', id)
        .single();
      
      if (error) {
        if (error.code === 'PGRST116') return null;
        throw error;
      }
      if (!data) return null;

      return {
        id: data.id,
        name: data.name,
        type: data.type,
        city: data.city,
        createdAt: data.created_at,
        userId: data.user_id
      };
    } catch (error) {
      handleDatabaseError(error as PostgrestError);
      return null;
    }
  }

  async addSource(source: SourceInput): Promise<number> {
    try {
      const { data: user } = await supabase.auth.getUser();
      if (!user.user) throw new Error('Utilisateur non authentifié');

      const { data, error } = await supabase
        .from('sources')
        .insert({
          name: source.name,
          type: source.type,
          city: source.city || null,
          user_id: user.user.id,
          created_at: new Date().toISOString()
        })
        .select('*')
        .single();

      if (error) throw error;
      if (!data) throw new Error('Failed to create source');

      return data.id;
    } catch (error) {
      handleDatabaseError(error as PostgrestError);
      throw error;
    }
  }

  async updateSource(id: number, source: SourceUpdate): Promise<void> {
    try {
      const updateData: any = {};

      if (source.name !== undefined) updateData.name = source.name;
      if (source.type !== undefined) updateData.type = source.type;
      if (source.city !== undefined) updateData.city = source.city;

      const { error } = await supabase
        .from('sources')
        .update(updateData)
        .eq('id', id);

      if (error) throw error;
    } catch (error) {
      handleDatabaseError(error as PostgrestError);
      throw error;
    }
  }

  async deleteSource(id: number): Promise<void> {
    try {
      const { error } = await supabase
        .from('sources')
        .delete()
        .eq('id', id);

      if (error) throw error;
    } catch (error) {
      handleDatabaseError(error as PostgrestError);
      throw error;
=======
  async getGlobalHistory(page: number, limit: number): Promise<{ history: ItemHistory[], total: number }> {
    try {
      const from = page * limit;
      const to = from + limit - 1;

      const { data, error, count } = await supabase
        .rpc('get_global_item_history', { page_num: page, page_size: limit })

      if (error) throw error;
      if (!data) return { history: [], total: 0 };

      const history = data.map((entry: any) => ({
        id: entry.id,
        itemId: entry.item_id,
        userId: entry.user_id,
        action: entry.action,
        details: entry.details,
        createdAt: entry.created_at,
        itemName: entry.item_name,
        userEmail: entry.user_email,
      }));

      return { history, total: count || 0 };

    } catch (error) {
      handleDatabaseError(error as PostgrestError);
      return { history: [], total: 0 };
>>>>>>> 09844350
    }
  }
}

export const database = new SupabaseDatabase();
export default database;<|MERGE_RESOLUTION|>--- conflicted
+++ resolved
@@ -4,11 +4,8 @@
 import type { Category, CategoryInput, CategoryUpdate } from '../types/category';
 import type { Container, ContainerInput, ContainerUpdate } from '../types/container';
 import type { Location, LocationInput, LocationUpdate } from '../types/location';
-<<<<<<< HEAD
 import type { Source, SourceInput, SourceUpdate } from '../types/source';
-=======
 import type { ItemHistory } from '../types/itemHistory';
->>>>>>> 09844350
 import { handleDatabaseError, handleValidationError } from '../utils/errorHandler';
 import { PostgrestError } from '@supabase/supabase-js';
 
@@ -894,7 +891,6 @@
     }
   }
 
-<<<<<<< HEAD
   // ===== SOURCES =====
   async getSources(): Promise<Source[]> {
     try {
@@ -913,7 +909,6 @@
         city: source.city,
         createdAt: source.created_at,
         userId: source.user_id
-=======
   async getItemHistory(itemId: number): Promise<ItemHistory[]> {
     try {
       const { data, error } = await supabase
@@ -932,7 +927,6 @@
         action: history.action,
         details: history.details,
         createdAt: history.created_at,
->>>>>>> 09844350
       }));
     } catch (error) {
       handleDatabaseError(error as PostgrestError);
@@ -940,7 +934,6 @@
     }
   }
 
-<<<<<<< HEAD
   async getSource(id: number): Promise<Source | null> {
     try {
       const { data, error } = await supabase
@@ -1027,7 +1020,6 @@
     } catch (error) {
       handleDatabaseError(error as PostgrestError);
       throw error;
-=======
   async getGlobalHistory(page: number, limit: number): Promise<{ history: ItemHistory[], total: number }> {
     try {
       const from = page * limit;
@@ -1055,7 +1047,6 @@
     } catch (error) {
       handleDatabaseError(error as PostgrestError);
       return { history: [], total: 0 };
->>>>>>> 09844350
     }
   }
 }
