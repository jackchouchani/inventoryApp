--- conflicted
+++ resolved
@@ -171,29 +171,7 @@
 
 ### 5.1. Schéma de Données Supabase
 
-<<<<<<< HEAD
-- [ ] **Nouvelle table `item_history` :**
-  - [ ] `id`: `int8`, PK, auto-increment.
-  - [ ] `item_id`: `int8`, FK vers `items.id`.
-  - [ ] `user_id`: `uuid`, FK vers `auth.users.id`.
-  - [ ] `action`: `text` (ex: 'CREATED', 'STATUS_CHANGED', 'PRICE_UPDATED', 'MOVED').
-  - [ ] `details`: `jsonb`, pour stocker les changements (ex: `{ "from": "available", "to": "sold" }`).
-  - [ ] `created_at`: `timestamptz`, default `now()`.
-
-### 5.2. Implémentation Backend
-
-- [ ] **Supabase Database Functions (Triggers) :**
-  - [ ] Créer une fonction `log_item_change()` qui insère une nouvelle ligne dans `item_history`.
-  - [ ] Attacher cette fonction comme un trigger `AFTER UPDATE` sur la table `items`.
-  - [ ] Créer un trigger similaire `AFTER INSERT` pour l'action 'CREATED'.
-
-### 5.3. Interface Utilisateur
-
-- [ ] **Page de détail de l'article (`app/item/[id]/info.tsx`) :**
-  - [ ] Ajouter un nouvel onglet "Historique".
-  - [ ] Dans cet onglet, fetcher et afficher l'historique de l'article depuis la table `item_history`.
-  - [ ] Formater chaque entrée de manière lisible : "Le 30/06/2025, **Utilisateur A** a changé le statut de **disponible** à **vendu**."
-=======
+
 - [x] **Nouvelle table `item_history` :**
   - [x] `id`: `int8`, PK, auto-increment.
   - [x] `item_id`: `int8`, FK vers `items.id`.
@@ -215,7 +193,6 @@
   - [x] Ajouter un nouvel onglet "Historique".
   - [x] Dans cet onglet, fetcher et afficher l'historique de l'article depuis la table `item_history`.
   - [x] Formater chaque entrée de manière lisible : "Le 30/06/2025, **Utilisateur A** a changé le statut de **disponible** à **vendu**."
->>>>>>> 09844350
 
 ---
 
@@ -225,31 +202,6 @@
 
 ### 6.1. Création d'un Worker Cloudflare pour la Génération de Fichiers
 
-<<<<<<< HEAD
-- [ ] **Nouveau projet Worker (`report-generator-worker`) :**
-  - [ ] Mettre en place un nouveau worker Cloudflare sur le modèle de `r2-invoice-worker`.
-  - [ ] Ajouter les dépendances nécessaires pour la génération de CSV (ex: `papaparse`) et de PDF (ex: `pdf-lib` ou un service d'API comme `Puppeteer`).
-- [ ] **Développer le Worker :**
-  - [ ] Créer un endpoint POST qui accepte un payload JSON (contenant les données à exporter et le format désiré : 'csv' ou 'pdf').
-  - [ ] **Logique CSV :** Convertir le JSON en une chaîne de caractères CSV.
-  - [ ] **Logique PDF :** Créer une mise en page simple pour un rapport d'inventaire (logo, titre, date, tableau de données).
-  - [ ] Le worker doit sauvegarder le fichier généré sur R2 et retourner une URL de téléchargement sécurisée et à durée de vie limitée.
-
-### 6.2. Intégration dans l'Application Frontend
-
-- [ ] **Créer un service `ReportService.ts` (`src/services/`) :**
-  - [ ] Ce service contiendra une fonction `generateReport(data, format)` qui appelle le worker Cloudflare.
-- [ ] **Ajouter des boutons d'export dans l'UI :**
-  - [ ] **Page de Stock (`app/(tabs)/stock.tsx`) :**
-    - [ ] Ajouter un bouton "Exporter la vue en CSV".
-    - [ ] Ce bouton récupère les données actuellement filtrées, les envoie au `ReportService`, et déclenche le téléchargement du fichier via l'URL retournée.
-  - [ ] **Tableau de Bord (`app/(stack)/stats.tsx`) :**
-    - [ ] Ajouter un bouton "Exporter l'inventaire complet (PDF)".
-    - [ ] Ce bouton enverra la liste complète des articles au service pour générer un rapport PDF complet à la date du jour.
-- [ ] **Gestion de l'état de l'export :**
-  - [ ] Afficher une notification ou un indicateur de chargement pendant que le worker génère le fichier.
-  - [ ] Afficher un message de succès avec le lien de téléchargement, ou un message d'erreur en cas de problème.
-=======
 - [x] **Nouveau projet Worker (`report-generator-worker`) :**
   - [x] Mettre en place un nouveau worker Cloudflare sur le modèle de `r2-invoice-worker`.
   - [x] Ajouter les dépendances nécessaires pour la génération de CSV (ex: `papaparse`) et de PDF (ex: `pdf-lib` ou un service d'API comme `Puppeteer`).
@@ -273,7 +225,6 @@
 - [x] **Gestion de l'état de l'export :**
   - [x] Afficher une notification ou un indicateur de chargement pendant que le worker génère le fichier.
   - [x] Afficher un message de succès avec le lien de téléchargement, ou un message d'erreur en cas de problème.
->>>>>>> 09844350
 
 ---
 
